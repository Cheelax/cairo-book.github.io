--- conflicted
+++ resolved
@@ -11,17 +11,8 @@
   - [Installation](ch01-01-installation.md)
   - [Hello, World!](ch01-02-hello-world.md)
   - [Hello, Scarb!](ch01-03-hello-scarb.md)
-<<<<<<< HEAD
 - [Common Programming Concepts](ch02-00-common-programming-concepts.md)
-=======
-
-
-## Common Programming Concepts
-
-- [Common Programming Concepts](ch02-00-common-programming-concepts.md)
-
   - [Variables and Mutability](ch02-01-variables-and-mutability.md)
->>>>>>> 7435523d
   - [Data Types](ch02-02-data-types.md)
   - [Comments](ch02-04-comments.md)
 
