--- conflicted
+++ resolved
@@ -16,13 +16,9 @@
 ## Common Programming Concepts
 
 - [Common Programming Concepts](ch02-00-common-programming-concepts.md)
-
-<<<<<<< HEAD
-  - [Functions](ch02-03-functions.md)
-=======
   - [Variables and Mutability](ch02-01-variables-and-mutability.md)
   - [Data Types](ch02-02-data-types.md)
->>>>>>> 7435523d
+  - [Functions](ch02-03-functions.md)
   - [Comments](ch02-04-comments.md)
 
 - [Appendix](appendix-00.md)
