--- conflicted
+++ resolved
@@ -10,15 +10,9 @@
 
   - [Installation](ch01-01-installation.md)
   - [Hello, World!](ch01-02-hello-world.md)
-<<<<<<< HEAD
+  - [Hello, Scarb!](ch01-03-hello-scarb.md)
   - [Common Programming Concepts](ch02-00-common-programming-concepts.md)
   - [Data Types](ch02-02-data-types.md)
-=======
-  - [Hello, Scarb!](ch01-03-hello-scarb.md)
-
-- [Common Programming Concepts](ch02-00-common-programming-concepts.md)
-
->>>>>>> 7e9066f5
   - [Comments](ch02-04-comments.md)
 
 - [Appendix](appendix-00.md)
